--- conflicted
+++ resolved
@@ -47,12 +47,9 @@
 
 @RobotPreferencesLayout(groupName = "Elevator", row = 0, column = 5, width = 2, height = 3)
 public class Elevator extends SubsystemBase implements ActiveSubsystem, ShuffleboardProducer {
-<<<<<<< HEAD
   private static final double POSITION_TOLERANCE = 0.01;
   private static final double POSITION_ERROR_MARGIN = 0.05; // meters
   private static final double POSITION_ERROR_TIME = 2.0;
-=======
->>>>>>> b369305b
 
   private static final DataLog LOG = DataLogManager.getLog();
 
