/*
 * Copyright (c) 2025 Newport Robotics Group. All Rights Reserved.
 *
 * Open Source Software; you can modify and/or share it under the terms of
 * the license file in the root directory of this project.
 */
 
package frc.robot;

import static frc.robot.commands.AlgaeCommands.removeAlgaeAtLevel;
import static frc.robot.commands.AlignToReef.ReefPosition.CENTER_REEF;
import static frc.robot.commands.AlignToReef.ReefPosition.LEFT_BRANCH;
import static frc.robot.commands.AlignToReef.ReefPosition.RIGHT_BRANCH;
import static frc.robot.commands.CoralAndElevatorCommands.raiseElevatorAndTipCoralArm;
import static frc.robot.commands.CoralCommands.outtakeUntilCoralNotDetected;
import static frc.robot.parameters.ElevatorLevel.AlgaeL2;
import static frc.robot.parameters.ElevatorLevel.AlgaeL3;
import static frc.robot.parameters.ElevatorLevel.L1;
import static frc.robot.parameters.ElevatorLevel.L2;
import static frc.robot.parameters.ElevatorLevel.L3;
import static frc.robot.parameters.ElevatorLevel.L4;

import com.nrg948.preferences.RobotPreferences;
import com.nrg948.preferences.RobotPreferencesLayout;
<<<<<<< HEAD
import com.nrg948.preferences.RobotPreferencesValue;
=======
import edu.wpi.first.util.datalog.DataLog;
import edu.wpi.first.util.datalog.StringLogEntry;
import edu.wpi.first.wpilibj.DataLogManager;
>>>>>>> 258e6f8e
import edu.wpi.first.wpilibj.Timer;
import edu.wpi.first.wpilibj.XboxController;
import edu.wpi.first.wpilibj.shuffleboard.Shuffleboard;
import edu.wpi.first.wpilibj.shuffleboard.ShuffleboardTab;
import edu.wpi.first.wpilibj2.command.Command;
import edu.wpi.first.wpilibj2.command.button.CommandXboxController;
import edu.wpi.first.wpilibj2.command.button.Trigger;
import frc.robot.Constants.OperatorConstants;
import frc.robot.commands.AlgaeCommands;
import frc.robot.commands.ClimberCommands;
import frc.robot.commands.CoralCommands;
import frc.robot.commands.CoralRollerWithController;
import frc.robot.commands.DriveCommands;
import frc.robot.commands.DriveUsingController;
import frc.robot.commands.ElevatorCommands;
import frc.robot.commands.FlameCycle;
import frc.robot.commands.LEDCommands;
import frc.robot.commands.ManipulatorCommands;
import frc.robot.subsystems.AprilTag;
import frc.robot.subsystems.AprilTag.VisionParameters;
import frc.robot.subsystems.Subsystems;
import frc.robot.util.MotorIdleMode;

/**
 * This class is where the bulk of the robot should be declared. Since Command-based is a
 * "declarative" paradigm, very little robot logic should actually be handled in the {@link Robot}
 * periodic methods (other than the scheduler calls). Instead, the structure of the robot (including
 * subsystems, commands, and trigger mappings) should be declared here.
 */
@RobotPreferencesLayout(groupName = "Preferences", column = 0, row = 1, width = 1, height = 1)
public class RobotContainer {
  private static final int COAST_MODE_DELAY = 10;
<<<<<<< HEAD
=======
  private static final DataLog LOG = DataLogManager.getLog();
>>>>>>> 258e6f8e

  // The robot's subsystems and commands are defined here...
  private final Subsystems subsystems = new Subsystems();
  private final RobotAutonomous autonomous = new RobotAutonomous(subsystems, null);

  // Replace with CommandPS4Controller or CommandJoystick if needed
  private final CommandXboxController m_driverController =
      new CommandXboxController(OperatorConstants.DRIVER_CONTROLLER_PORT);
  private final CommandXboxController m_manipulatorController =
      new CommandXboxController(OperatorConstants.MANIPULATOR_CONTROLLER_PORT);

  private final Timer coastModeTimer = new Timer();
  private final StringLogEntry phaseLogger = new StringLogEntry(LOG, "/Robot/Phase");

  public enum RobotSelector {
    PracticeRobot2025(AprilTag.VISION_PARAMS),
    CompetitionRobot2025(AprilTag.VISION_PARAMS);

    private final VisionParameters visionParams;

    private RobotSelector(VisionParameters visionParams) {
      this.visionParams = visionParams;
    }

    public VisionParameters visionParameters() {
      return visionParams;
    }
  }

  @RobotPreferencesValue
  public static RobotPreferences.EnumValue<RobotSelector> PARAMETERS =
      new RobotPreferences.EnumValue<RobotSelector>(
          "Robot", "Robot Type", RobotSelector.CompetitionRobot2025);

  /** The container for the robot. Contains subsystems, OI devices, and command bindings. */
  public RobotContainer() {
    initShuffleboard();

    subsystems.drivetrain.setDefaultCommand(
        new DriveUsingController(subsystems, m_driverController));

    subsystems.coralRoller.setDefaultCommand(
        new CoralRollerWithController(subsystems, m_manipulatorController));

    subsystems.statusLEDs.setDefaultCommand(new FlameCycle(subsystems.statusLEDs));

    // Configure the trigger bindings
    configureBindings();
  }

  public void disabledInit() {
    phaseLogger.append("Disabled");
    subsystems.disableAll();
    coastModeTimer.restart();
  }

  public void disabledPeriodic() {
    if (coastModeTimer.hasElapsed(COAST_MODE_DELAY)) {
      subsystems.setIdleMode(MotorIdleMode.COAST);
      coastModeTimer.stop();
      coastModeTimer.reset();
    }
  }

  public void autonomousInit() {
    phaseLogger.append("Autonomous");
    subsystems.setIdleMode(MotorIdleMode.BRAKE);
  }

  public void teleopInit() {
    phaseLogger.append("Teleop");
    subsystems.setIdleMode(MotorIdleMode.BRAKE);
  }

  private void initShuffleboard() {
    RobotPreferences.addShuffleBoardTab();

    subsystems.initShuffleboard();

    ShuffleboardTab operatorTab = Shuffleboard.getTab("Operator");
    autonomous.addShuffleboardLayout(operatorTab);
  }

  /**
   * Use this method to define your trigger->command mappings. Triggers can be created via the
   * {@link Trigger#Trigger(java.util.function.BooleanSupplier)} constructor with an arbitrary
   * predicate, or via the named factories in {@link
   * edu.wpi.first.wpilibj2.command.button.CommandGenericHID}'s subclasses for {@link
   * CommandXboxController Xbox}/{@link edu.wpi.first.wpilibj2.command.button.CommandPS4Controller
   * PS4} controllers or {@link edu.wpi.first.wpilibj2.command.button.CommandJoystick Flight
   * joysticks}.
   */
  private void configureBindings() {
    m_driverController.start().onTrue(DriveCommands.resetOrientation(subsystems));
    m_driverController.x().whileTrue(DriveCommands.alignToReefPosition(subsystems, LEFT_BRANCH));
    m_driverController.y().whileTrue(DriveCommands.alignToReefPosition(subsystems, CENTER_REEF));
    m_driverController.b().whileTrue(DriveCommands.alignToReefPosition(subsystems, RIGHT_BRANCH));
    m_driverController.a().whileTrue(DriveCommands.alignToCoralStation(subsystems));
    new Trigger(
            () -> {
              XboxController hid = m_driverController.getHID();
              return hid.getLeftBumperButton() && hid.getRightBumperButton();
            })
        .whileTrue(ClimberCommands.climb(subsystems));

    m_manipulatorController.a().onTrue(raiseElevatorAndTipCoralArm(subsystems, L1));
    m_manipulatorController.x().onTrue(raiseElevatorAndTipCoralArm(subsystems, L2));
    m_manipulatorController.b().onTrue(raiseElevatorAndTipCoralArm(subsystems, L3));
    m_manipulatorController.y().onTrue(raiseElevatorAndTipCoralArm(subsystems, L4));

    m_manipulatorController.rightBumper().whileTrue(AlgaeCommands.intakeAlgae(subsystems));
    m_manipulatorController.rightBumper().onFalse(AlgaeCommands.stopAndStowIntake(subsystems));
    m_manipulatorController.leftBumper().whileTrue(AlgaeCommands.outtakeAlgae(subsystems));
    m_manipulatorController.leftBumper().onFalse(AlgaeCommands.stopAndStowIntake(subsystems));
    m_manipulatorController.povLeft().whileTrue(CoralCommands.intakeUntilCoralDetected(subsystems));
    m_manipulatorController.povRight().whileTrue(outtakeUntilCoralNotDetected(subsystems));
    m_manipulatorController
        .povRight()
        .onFalse(ElevatorCommands.stowElevatorAndArmForCoral(subsystems));
    m_manipulatorController.povDown().whileTrue(removeAlgaeAtLevel(subsystems, AlgaeL2));
    m_manipulatorController.povUp().whileTrue(removeAlgaeAtLevel(subsystems, AlgaeL3));
    m_manipulatorController.povDown().onFalse(ElevatorCommands.stowElevatorAndArm(subsystems));
    m_manipulatorController.povUp().onFalse(ElevatorCommands.stowElevatorAndArm(subsystems));
    m_manipulatorController.back().onTrue(ManipulatorCommands.interruptAll(subsystems));
    m_manipulatorController.start().onTrue(ElevatorCommands.stowElevatorAndArm(subsystems));

    new Trigger(subsystems.coralRoller::hasCoral)
        .onTrue(LEDCommands.indicateCoralAcquired(subsystems));
    new Trigger(subsystems.algaeGrabber::hasAlgae)
        .onTrue(LEDCommands.indicateAlgaeAcquired(subsystems));

    new Trigger(subsystems.coralArm::hasError)
        .whileTrue(LEDCommands.indicateErrorWithBlink(subsystems));
    new Trigger(subsystems.elevator::hasError)
        .whileTrue(LEDCommands.indicateErrorWithBlink(subsystems));
    new Trigger(subsystems.coralRoller::hasError)
        .whileTrue(LEDCommands.indicateErrorWithSolid(subsystems));
  }

  /**
   * Use this to pass the autonomous command to the main {@link Robot} class.
   *
   * @return the command to run in autonomous
   */
  public Command getAutonomousCommand() {
    return autonomous.getAutonomousCommand(subsystems);
  }

  public void periodic() {
    subsystems.periodic();
  }
}<|MERGE_RESOLUTION|>--- conflicted
+++ resolved
@@ -22,13 +22,10 @@
 
 import com.nrg948.preferences.RobotPreferences;
 import com.nrg948.preferences.RobotPreferencesLayout;
-<<<<<<< HEAD
 import com.nrg948.preferences.RobotPreferencesValue;
-=======
 import edu.wpi.first.util.datalog.DataLog;
 import edu.wpi.first.util.datalog.StringLogEntry;
 import edu.wpi.first.wpilibj.DataLogManager;
->>>>>>> 258e6f8e
 import edu.wpi.first.wpilibj.Timer;
 import edu.wpi.first.wpilibj.XboxController;
 import edu.wpi.first.wpilibj.shuffleboard.Shuffleboard;
@@ -61,10 +58,8 @@
 @RobotPreferencesLayout(groupName = "Preferences", column = 0, row = 1, width = 1, height = 1)
 public class RobotContainer {
   private static final int COAST_MODE_DELAY = 10;
-<<<<<<< HEAD
-=======
+
   private static final DataLog LOG = DataLogManager.getLog();
->>>>>>> 258e6f8e
 
   // The robot's subsystems and commands are defined here...
   private final Subsystems subsystems = new Subsystems();
@@ -78,6 +73,26 @@
 
   private final Timer coastModeTimer = new Timer();
   private final StringLogEntry phaseLogger = new StringLogEntry(LOG, "/Robot/Phase");
+
+  public enum RobotSelector {
+    PracticeRobot2025(AprilTag.VISION_PARAMS),
+    CompetitionRobot2025(AprilTag.VISION_PARAMS);
+
+    private final VisionParameters visionParams;
+
+    private RobotSelector(VisionParameters visionParams) {
+      this.visionParams = visionParams;
+    }
+
+    public VisionParameters visionParameters() {
+      return visionParams;
+    }
+  }
+
+  @RobotPreferencesValue
+  public static RobotPreferences.EnumValue<RobotSelector> PARAMETERS =
+      new RobotPreferences.EnumValue<RobotSelector>(
+          "Robot", "Robot Type", RobotSelector.CompetitionRobot2025);
 
   public enum RobotSelector {
     PracticeRobot2025(AprilTag.VISION_PARAMS),
