/*
 * Copyright (c) 2025 Newport Robotics Group. All Rights Reserved.
 *
 * Open Source Software; you can modify and/or share it under the terms of
 * the license file in the root directory of this project.
 */
 
package frc.robot;

import static frc.robot.commands.AlgaeCommands.removeAlgaeAtLevel;
import static frc.robot.commands.CoralAndElevatorCommands.raiseElevatorAndTipCoralArm;
import static frc.robot.commands.CoralCommands.CORAL_GRABBER_DETECTION_DELAY;
import static frc.robot.commands.CoralCommands.CORAL_ROLLER_DETECTION_DELAY;
import static frc.robot.commands.DriveCommands.alignToReefPosition;
import static frc.robot.commands.DriveCommands.resetOrientation;
import static frc.robot.parameters.ElevatorLevel.AlgaeL2;
import static frc.robot.parameters.ElevatorLevel.AlgaeL3;
import static frc.robot.parameters.ElevatorLevel.L2;
import static frc.robot.parameters.ElevatorLevel.L3;
import static frc.robot.parameters.ElevatorLevel.L4;
import static frc.robot.util.ReefPosition.CENTER_REEF;
import static frc.robot.util.ReefPosition.LEFT_BRANCH;
import static frc.robot.util.ReefPosition.RIGHT_BRANCH;

import au.grapplerobotics.CanBridge;
import com.nrg948.preferences.RobotPreferences;
import com.nrg948.preferences.RobotPreferences.EnumValue;
import com.nrg948.preferences.RobotPreferencesLayout;
import com.nrg948.preferences.RobotPreferencesValue;
import edu.wpi.first.cscore.HttpCamera;
import edu.wpi.first.cscore.HttpCamera.HttpCameraKind;
import edu.wpi.first.cscore.VideoSource;
import edu.wpi.first.util.datalog.DataLog;
import edu.wpi.first.util.datalog.StringLogEntry;
import edu.wpi.first.wpilibj.DataLogManager;
import edu.wpi.first.wpilibj.Timer;
import edu.wpi.first.wpilibj.XboxController;
import edu.wpi.first.wpilibj.shuffleboard.BuiltInWidgets;
import edu.wpi.first.wpilibj.shuffleboard.Shuffleboard;
import edu.wpi.first.wpilibj.shuffleboard.ShuffleboardTab;
import edu.wpi.first.wpilibj2.command.Command;
import edu.wpi.first.wpilibj2.command.button.CommandXboxController;
import edu.wpi.first.wpilibj2.command.button.Trigger;
import frc.robot.Constants.OperatorConstants;
import frc.robot.commands.AlignRearBumperToWall;
import frc.robot.commands.ClimberCommands;
import frc.robot.commands.CoralAndElevatorCommands;
import frc.robot.commands.CoralCommands;
import frc.robot.commands.CoralRollerWithController;
import frc.robot.commands.DriveUsingController;
import frc.robot.commands.ElevatorCommands;
import frc.robot.commands.FlameCycle;
import frc.robot.commands.LEDCommands;
import frc.robot.commands.ManipulatorCommands;
import frc.robot.subsystems.Subsystems;
import frc.robot.util.MotorIdleMode;

/**
 * This class is where the bulk of the robot should be declared. Since Command-based is a
 * "declarative" paradigm, very little robot logic should actually be handled in the {@link Robot}
 * periodic methods (other than the scheduler calls). Instead, the structure of the robot (including
 * subsystems, commands, and trigger mappings) should be declared here.
 */
@RobotPreferencesLayout(groupName = "Preferences", column = 0, row = 0, width = 2, height = 2)
public class RobotContainer {
  private static final int COAST_MODE_DELAY = 30;

  private static final DataLog LOG = DataLogManager.getLog();

  // The robot's subsystems and commands are defined here...
  private final Subsystems subsystems = new Subsystems();
  private final RobotAutonomous autonomous = new RobotAutonomous(subsystems, null);

  // Replace with CommandPS4Controller or CommandJoystick if needed
  private final CommandXboxController m_driverController =
      new CommandXboxController(OperatorConstants.DRIVER_CONTROLLER_PORT);
  private final CommandXboxController m_manipulatorController =
      new CommandXboxController(OperatorConstants.MANIPULATOR_CONTROLLER_PORT);

  private final Timer coastModeTimer = new Timer();
  private final StringLogEntry phaseLogger = new StringLogEntry(LOG, "/Robot/Phase");

  public enum RobotSelector {
    PracticeRobot2025,
    CompetitionRobot2025;
  }

  @RobotPreferencesValue
  public static EnumValue<RobotSelector> ROBOT_TYPE =
      new EnumValue<RobotSelector>("Preferences", "Robot Type", RobotSelector.CompetitionRobot2025);

  /** The container for the robot. Contains subsystems, OI devices, and command bindings. */
  public RobotContainer() {
    initShuffleboard();
    CanBridge.runTCP();

    subsystems.drivetrain.setDefaultCommand(
        new DriveUsingController(subsystems, m_driverController));

    subsystems.coralRoller.setDefaultCommand(
        new CoralRollerWithController(subsystems, m_manipulatorController));

    subsystems.statusLEDs.setDefaultCommand(new FlameCycle(subsystems.statusLEDs));

    // Configure the trigger bindings
    configureBindings();
  }

  public void disabledInit() {
    phaseLogger.append("Disabled");
    subsystems.disableAll();
    coastModeTimer.restart();
  }

  public void disabledPeriodic() {
    if (coastModeTimer.hasElapsed(COAST_MODE_DELAY)) {
      subsystems.setIdleMode(MotorIdleMode.COAST);
      coastModeTimer.stop();
      coastModeTimer.reset();
    }
  }

  public void autonomousInit() {
    phaseLogger.append("Autonomous");
    subsystems.setIdleMode(MotorIdleMode.BRAKE);
    subsystems.setInitialStates();
  }

  public void teleopInit() {
    phaseLogger.append("Teleop");
    subsystems.setIdleMode(MotorIdleMode.BRAKE);
    subsystems.setInitialStates();
  }

  private void initShuffleboard() {
    RobotPreferences.addShuffleBoardTab();

    subsystems.initShuffleboard();

    ShuffleboardTab operatorTab = Shuffleboard.getTab("Operator");
    autonomous.addShuffleboardLayout(operatorTab);

    operatorTab
        .addBoolean("Has Coral", () -> subsystems.coralRoller.hasCoral())
        .withSize(2, 2)
        .withPosition(6, 0);

<<<<<<< HEAD
    if (subsystems.frontCamera.isPresent()) {
=======
    if (subsystems.frontRightCamera.isPresent()) {
>>>>>>> 5aa5e0f4
      VideoSource video =
          new HttpCamera(
              "photonvision_Port_1184_Output_MJPEG_Server",
              "http://photonvision.local:1184/stream.mjpg",
              HttpCameraKind.kMJPGStreamer);

      operatorTab
          .add("Front Camera", video)
          .withWidget(BuiltInWidgets.kCameraStream)
          .withSize(4, 3)
          .withPosition(2, 0);
    }
  }

  /**
   * Use this method to define your trigger->command mappings. Triggers can be created via the
   * {@link Trigger#Trigger(java.util.function.BooleanSupplier)} constructor with an arbitrary
   * predicate, or via the named factories in {@link
   * edu.wpi.first.wpilibj2.command.button.CommandGenericHID}'s subclasses for {@link
   * CommandXboxController Xbox}/{@link edu.wpi.first.wpilibj2.command.button.CommandPS4Controller
   * PS4} controllers or {@link edu.wpi.first.wpilibj2.command.button.CommandJoystick Flight
   * joysticks}.
   */
  private void configureBindings() {
    // m_driverController.rightTrigger() is already bound to slowing the drivetrain
    m_driverController.start().onTrue(resetOrientation(subsystems));
    m_driverController.x().whileTrue(alignToReefPosition(subsystems, LEFT_BRANCH));
    m_driverController.y().whileTrue(alignToReefPosition(subsystems, CENTER_REEF));
    m_driverController.b().whileTrue(alignToReefPosition(subsystems, RIGHT_BRANCH));
    m_driverController.a().onTrue(ClimberCommands.prepareToClimb(subsystems));

    // TODO: remove when done testing
    m_driverController.leftTrigger().whileTrue(new AlignRearBumperToWall(subsystems));

    new Trigger(
            () -> {
              XboxController hid = m_driverController.getHID();
              return hid.getLeftBumperButton() && hid.getRightBumperButton();
            })
        .whileTrue(ClimberCommands.climb(subsystems));

    // Prepare to climb if any POV button is pressed
    new Trigger(() -> m_driverController.getHID().getPOV() != -1)
        .onTrue(ClimberCommands.prepareToClimb(subsystems));

    m_manipulatorController.a().onTrue(CoralCommands.extendToReefL1(subsystems));
    m_manipulatorController.x().onTrue(raiseElevatorAndTipCoralArm(subsystems, L2));
    m_manipulatorController.b().onTrue(raiseElevatorAndTipCoralArm(subsystems, L3));
    m_manipulatorController.y().onTrue(raiseElevatorAndTipCoralArm(subsystems, L4));

    m_manipulatorController.leftBumper().whileTrue(CoralCommands.manualGroundOuttake(subsystems));
    m_manipulatorController.leftBumper().onFalse(CoralAndElevatorCommands.stowAll(subsystems));
    m_manipulatorController.rightBumper().whileTrue(CoralCommands.intakeFromGround(subsystems));
    m_manipulatorController.rightBumper().onFalse(CoralCommands.extendToReefL1(subsystems));
    m_manipulatorController.povLeft().whileTrue(CoralCommands.intakeUntilCoralDetected(subsystems));
    m_manipulatorController.povRight().whileTrue(CoralCommands.scoreToReef(subsystems));
    m_manipulatorController.povRight().onFalse(CoralCommands.stowAfterScoring(subsystems));
    m_manipulatorController.povDown().whileTrue(removeAlgaeAtLevel(subsystems, AlgaeL2));
    m_manipulatorController.povUp().whileTrue(removeAlgaeAtLevel(subsystems, AlgaeL3));
    m_manipulatorController.povDown().onFalse(ElevatorCommands.stowElevatorAndArm(subsystems));
    m_manipulatorController.povUp().onFalse(ElevatorCommands.stowElevatorAndArm(subsystems));
    m_manipulatorController.back().onTrue(ManipulatorCommands.interruptAll(subsystems));
    m_manipulatorController.start().onTrue(CoralAndElevatorCommands.stowAll(subsystems));
    m_manipulatorController.rightTrigger().whileTrue(CoralCommands.autoCenterCoral(subsystems));
    m_manipulatorController.leftTrigger().whileTrue(CoralCommands.manualGroundOuttake(subsystems));
    m_manipulatorController
        .leftTrigger()
        .onFalse(CoralCommands.disableManualGroundOuttake(subsystems));

    new Trigger(subsystems.coralRoller::hasCoral)
        .onTrue(LEDCommands.indicateCoralAcquired(subsystems, CORAL_ROLLER_DETECTION_DELAY));
    new Trigger(subsystems.coralIntakeGrabber::hasCoral)
        .onTrue(LEDCommands.indicateCoralAcquired(subsystems, CORAL_GRABBER_DETECTION_DELAY));

    new Trigger(subsystems.coralArm::hasError)
        .whileTrue(LEDCommands.indicateErrorWithBlink(subsystems));
    new Trigger(subsystems.elevator::hasError)
        .whileTrue(LEDCommands.indicateErrorWithBlink(subsystems));
    new Trigger(subsystems.coralRoller::hasError)
        .whileTrue(LEDCommands.indicateErrorWithSolid(subsystems));
  }

  /**
   * Use this to pass the autonomous command to the main {@link Robot} class.
   *
   * @return the command to run in autonomous
   */
  public Command getAutonomousCommand() {
    return autonomous.getAutonomousCommand(subsystems);
  }

  public void periodic() {
    subsystems.periodic();
  }
}<|MERGE_RESOLUTION|>--- conflicted
+++ resolved
@@ -145,11 +145,7 @@
         .withSize(2, 2)
         .withPosition(6, 0);
 
-<<<<<<< HEAD
-    if (subsystems.frontCamera.isPresent()) {
-=======
     if (subsystems.frontRightCamera.isPresent()) {
->>>>>>> 5aa5e0f4
       VideoSource video =
           new HttpCamera(
               "photonvision_Port_1184_Output_MJPEG_Server",
