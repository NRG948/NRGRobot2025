--- conflicted
+++ resolved
@@ -23,15 +23,10 @@
     /** The maximum battery voltage. */
     public static final double MAX_BATTERY_VOLTAGE = 12.0;
 
-<<<<<<< HEAD
     /** The swerve drive wheel diameter in meters.
      * 
      * 98.2mm for practice bot; 99.7mm for comp bot.
      */
-=======
-    /** The swerve drive wheel diameter in meters. */
-    // Units.inchesToMeters(3.865) for practice bot; 99.7mm for comp bot.
->>>>>>> 5aa5e0f4
     public static final double WHEEL_DIAMETER = 0.0997;
 
     /** The length of the robot including bumpers. */
