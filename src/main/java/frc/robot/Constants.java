--- conflicted
+++ resolved
@@ -13,11 +13,8 @@
 import edu.wpi.first.math.geometry.Pose2d;
 import edu.wpi.first.math.geometry.Transform3d;
 import edu.wpi.first.math.util.Units;
-<<<<<<< HEAD
+import edu.wpi.first.wpilibj.util.Color8Bit;
 import frc.robot.commands.AlignToReef.ReefBranch;
-=======
-import edu.wpi.first.wpilibj.util.Color8Bit;
->>>>>>> a1445e78
 import frc.robot.parameters.VisionParameters;
 import java.util.HashMap;
 import java.util.Map;
@@ -39,7 +36,6 @@
     /** The swerve drive wheel diameter. */
     public static final double WHEEL_DIAMETER = Units.inchesToMeters(4.0);
 
-<<<<<<< HEAD
     /** The length of the robot including bumpers. */
     // TODO: GET REAL VALUE
     public static final double ROBOT_LENGTH = 0.74;
@@ -52,7 +48,7 @@
      * The y-offset (in the width direction) of the coral end effector from the center of the robot
      */
     public static final double CORAL_OFFSET_Y = 0.20; // TODO: GET REAL VALUE
-=======
+
     public static class PWNPort {
       public static final int LED = 1; // TODO: change value
     }
@@ -63,7 +59,6 @@
     }
 
     public static final int LED_COUNT = 1; // TODO: change value
->>>>>>> a1445e78
 
     /** CANBus device IDs. */
     public static final class CAN {
